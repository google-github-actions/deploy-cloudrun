--- conflicted
+++ resolved
@@ -41,7 +41,6 @@
   return fakeInputs[name];
 }
 
-<<<<<<< HEAD
 describe('#deploy-cloudrun', function () {
   describe('#run', function () {
     beforeEach(async function () {
@@ -54,224 +53,37 @@
         authenticateGcloudSDK: sinon.stub(setupGcloud, 'authenticateGcloudSDK'),
         isAuthenticated: sinon.stub(setupGcloud, 'isAuthenticated').resolves(true),
         isInstalled: sinon.stub(setupGcloud, 'isInstalled').returns(false),
-        setProject: sinon.stub(setupGcloud, 'setProject'),
-        setProjectWithKey: sinon.stub(setupGcloud, 'setProjectWithKey'),
+        parseServiceAccountKey: sinon.stub(setupGcloud, 'parseServiceAccountKey'),
         isProjectIdSet: sinon.stub(setupGcloud, 'isProjectIdSet').resolves(true),
         installComponent: sinon.stub(setupGcloud, 'installComponent'),
+
+        getExecOutput: sinon.stub(exec, 'getExecOutput'),
       };
     });
 
     afterEach(function () {
       Object.keys(this.stubs).forEach((k) => this.stubs[k].restore());
     });
-=======
-describe('#run', function () {
-  beforeEach(async function () {
-    this.stubs = {
-      getInput: sinon.stub(core, 'getInput').callsFake(getInputMock),
-      getBooleanInput: sinon.stub(core, 'getBooleanInput').returns(false),
-      exportVariable: sinon.stub(core, 'exportVariable'),
-      setFailed: sinon.stub(core, 'setFailed'),
-      installGcloudSDK: sinon.stub(setupGcloud, 'installGcloudSDK'),
-      authenticateGcloudSDK: sinon.stub(setupGcloud, 'authenticateGcloudSDK'),
-      isAuthenticated: sinon.stub(setupGcloud, 'isAuthenticated').resolves(true),
-      isInstalled: sinon.stub(setupGcloud, 'isInstalled').returns(false),
-      parseServiceAccountKey: sinon.stub(setupGcloud, 'parseServiceAccountKey'),
-      isProjectIdSet: sinon.stub(setupGcloud, 'isProjectIdSet').resolves(true),
-      installComponent: sinon.stub(setupGcloud, 'installComponent'),
-
-      getExecOutput: sinon.stub(exec, 'getExecOutput'),
-    };
-  });
-
-  afterEach(function () {
-    Object.keys(this.stubs).forEach((k) => this.stubs[k].restore());
-  });
-
-  it('sets the project ID if provided', async function () {
-    this.stubs.getInput.withArgs('project_id').returns('my-test-project');
-    await run();
-
-    const call = this.stubs.getExecOutput.getCall(0);
-    expect(call).to.be;
-    const args = call.args[1];
-    expect(args).to.include.members(['--project', 'my-test-project']);
-  });
-  it('sets the project ID if GCLOUD_PROJECT is provided', async function () {
-    this.stubs.getInput.withArgs('project_id').returns('');
-    this.stubs.getInput.withArgs('credentials').returns('');
-    process.env.GCLOUD_PROJECT = 'my-test-project';
-    await run();
-
-    const call = this.stubs.getExecOutput.getCall(0);
-    expect(call).to.be;
-    const args = call.args[1];
-    expect(args).to.include.members(['--project', 'my-test-project']);
-  });
-  it('installs the gcloud SDK if it is not already installed', async function () {
-    this.stubs.isInstalled.returns(false);
-    await run();
-    expect(this.stubs.installGcloudSDK.callCount).to.eq(1);
-  });
-  it('uses the cached gcloud SDK if it was already installed', async function () {
-    this.stubs.isInstalled.returns(true);
-    await run();
-    expect(this.stubs.installGcloudSDK.callCount).to.eq(0);
-  });
-  it('authenticates if key is provided', async function () {
-    this.stubs.getInput.withArgs('credentials').returns('key');
-    await run();
-    expect(this.stubs.authenticateGcloudSDK.withArgs('key').callCount).to.eq(1);
-  });
-  it('uses project id from credentials if project_id is not provided', async function () {
-    this.stubs.getInput.withArgs('credentials').returns('key');
-    this.stubs.getInput.withArgs('project_id').returns('');
-    await run();
-    expect(this.stubs.parseServiceAccountKey.withArgs('key').callCount).to.eq(1);
-  });
-  it('fails if credentials and project_id are not provided', async function () {
-    this.stubs.getInput.withArgs('credentials').returns('');
-    this.stubs.getInput.withArgs('project_id').returns('');
-    process.env.GCLOUD_PROJECT = '';
-    await run();
-    expect(this.stubs.setFailed.callCount).to.be.at.least(1);
-  });
-  it('installs beta components with source', async function () {
-    this.stubs.getInput.withArgs('source').returns('example-app');
-    this.stubs.getInput.withArgs('image').returns('');
-    await run();
-    expect(this.stubs.installComponent.withArgs('beta').callCount).to.eq(1);
-  });
-  it('installs beta components with metadata', async function () {
-    this.stubs.getInput.withArgs('metadata').returns('yaml');
-    this.stubs.getInput.withArgs('image').returns('');
-    this.stubs.getInput.withArgs('service').returns('');
-    await run();
-    expect(this.stubs.installComponent.withArgs('beta').callCount).to.eq(1);
-  });
-  it('installs beta components with tag', async function () {
-    this.stubs.getInput.withArgs('tag').returns('test');
-    await run();
-    expect(this.stubs.installComponent.withArgs('beta').callCount).to.eq(1);
-  });
-  it('installs beta components with tag traffic', async function () {
-    this.stubs.getInput.withArgs('tag').returns('test');
-    this.stubs.getInput.withArgs('name').returns('service-name');
-    await run();
-    expect(this.stubs.installComponent.withArgs('beta').callCount).to.eq(1);
-  });
-  it('fails if tag traffic and revision traffic are provided', async function () {
-    this.stubs.getInput.withArgs('revision_traffic').returns('TEST=100');
-    this.stubs.getInput.withArgs('tag_traffic').returns('TEST=100');
-    await run();
-    expect(this.stubs.setFailed.callCount).to.eq(1);
-  });
-  it('fails if name is not provided with tag traffic', async function () {
-    this.stubs.getInput.withArgs('tag_traffic').returns('TEST=100');
-    this.stubs.getInput.withArgs('name').returns('service-name');
-    await run();
-    expect(this.stubs.setFailed.callCount).to.eq(1);
-  });
-  it('fails if name is not provided with revision traffic', async function () {
-    this.stubs.getInput.withArgs('revision_traffic').returns('TEST=100');
-    this.stubs.getInput.withArgs('name').returns('service-name');
-    await run();
-    expect(this.stubs.setFailed.callCount).to.eq(1);
-  });
-});
-
-describe('#parseFlags', function () {
-  it('parses flags using equals', async function () {
-    const input = '--concurrency=2 --memory=2Gi';
-    const results = parseFlags(input);
-    expect(results).to.eql(['--concurrency', '2', '--memory', '2Gi']);
-  });
-  it('parses flags using spaces', async function () {
-    const input = '--concurrency 2 --memory 2Gi';
-    const results = parseFlags(input);
-    expect(results).to.eql(['--concurrency', '2', '--memory', '2Gi']);
-  });
-  it('parses flags using combo', async function () {
-    const input = '--concurrency 2 --memory=2Gi';
-    const results = parseFlags(input);
-    expect(results).to.eql(['--concurrency', '2', '--memory', '2Gi']);
-  });
-  it('parses flags using space and quotes combo', async function () {
-    const input = '--concurrency 2 --memory="2 Gi"';
-    const results = parseFlags(input);
-    expect(results).to.eql(['--concurrency', '2', '--memory', '"2 Gi"']);
-  });
-  it('parses flags using space and quotes', async function () {
-    const input = '--entry-point "node index.js"';
-    const results = parseFlags(input);
-    expect(results).to.eql(['--entry-point', '"node index.js"']);
-  });
-  it('parses flags using equals and quotes', async function () {
-    const input = '--entry-point="node index.js"';
-    const results = parseFlags(input);
-    expect(results).to.eql(['--entry-point', '"node index.js"']);
-  });
-});
-
-describe('#setUrlOutput', function () {
-  it('correctly parses the URL', function () {
-    const output = `
-    Allow unauthenticated invocations to [action-test] (y/N)?
-    Deploying container to Cloud Run service [action-test] in project [PROJECT] region [us-central1]
-    ✓ Deploying new service... Done.
-    ✓ Creating Revision...
-    ✓ Routing traffic...
-    Done.
-    Service [action-test] revision [action-test-00001-guw] has been deployed and is serving 100 percent of traffic.
-    Service URL: https://action-test-cy7cdwrvha-uc.a.run.app
-    `;
-    const url = setUrlOutput(output);
-    expect(url).to.eq('https://action-test-cy7cdwrvha-uc.a.run.app');
-  });
-
-  it('correctly parses 2 URLs', function () {
-    const output = `
-    Deploying container to Cloud Run service [action-test] in project [PROJECT] region [us-central1]
-    ✓ Deploying... Done.
-    ✓ Creating Revision...
-    ✓ Routing traffic...
-    Done.
-    Service [action-test] revision [action-test-00002-gaw] has been deployed and is serving 100 percent of traffic.
-    Service URL: https://action-test-cy7cdwrvha-uc.a.run.app
-    The revision can be reached directly at https://actions-tag---action-test-cy7cdwrvha-uc.a.run.app
-    `;
-    const url = setUrlOutput(output);
-    expect(url).to.eq('https://actions-tag---action-test-cy7cdwrvha-uc.a.run.app');
-  });
-
-  it('returns undefined', function () {
-    const output = `
-    Deploying container to Cloud Run service [action-test] in project [PROJECT] region [us-central1]
-    ⠹ Deploying... Invalid ENTRYPOINT.
-    `;
-    const url = setUrlOutput(output);
-    expect(url).to.eq(undefined);
-  });
->>>>>>> 04a6fc48
 
     it('sets the project ID if provided', async function () {
       this.stubs.getInput.withArgs('project_id').returns('my-test-project');
       await run();
-      expect(this.stubs.setProject.withArgs('my-test-project').callCount).to.eq(1);
+
+      const call = this.stubs.getExecOutput.getCall(0);
+      expect(call).to.be;
+      const args = call.args[1];
+      expect(args).to.include.members(['--project', 'my-test-project']);
     });
     it('sets the project ID if GCLOUD_PROJECT is provided', async function () {
       this.stubs.getInput.withArgs('project_id').returns('');
       this.stubs.getInput.withArgs('credentials').returns('');
       process.env.GCLOUD_PROJECT = 'my-test-project';
       await run();
-      expect(this.stubs.setProject.withArgs('my-test-project').callCount).to.eq(1);
-    });
-    it('does not set the project ID if not provided', async function () {
-      this.stubs.getInput.withArgs('project_id').returns('');
-      this.stubs.getInput.withArgs('credentials').returns('');
-      process.env.GCLOUD_PROJECT = '';
-      await run();
-      expect(this.stubs.setProject.callCount).to.eq(0);
+
+      const call = this.stubs.getExecOutput.getCall(0);
+      expect(call).to.be;
+      const args = call.args[1];
+      expect(args).to.include.members(['--project', 'my-test-project']);
     });
     it('installs the gcloud SDK if it is not already installed', async function () {
       this.stubs.isInstalled.returns(false);
@@ -292,7 +104,7 @@
       this.stubs.getInput.withArgs('credentials').returns('key');
       this.stubs.getInput.withArgs('project_id').returns('');
       await run();
-      expect(this.stubs.setProjectWithKey.withArgs('key').callCount).to.eq(1);
+      expect(this.stubs.parseServiceAccountKey.withArgs('key').callCount).to.eq(1);
     });
     it('fails if credentials and project_id are not provided', async function () {
       this.stubs.getInput.withArgs('credentials').returns('');
