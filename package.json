--- conflicted
+++ resolved
@@ -35,13 +35,8 @@
     "@lifeomic/attempt": "^3.0.0",
     "@types/tmp": "^0.2.1",
     "fs": "0.0.2",
-<<<<<<< HEAD
-    "google-auth-library": "^7.2.0",
+    "google-auth-library": "^7.3.0",
     "googleapis": "^81.0.0",
-=======
-    "google-auth-library": "^7.3.0",
-    "googleapis": "^80.0.0",
->>>>>>> 88664933
     "tmp": "^0.2.1",
     "typed-rest-client": "^1.8.4",
     "yaml": "^1.10.0"
