--- conflicted
+++ resolved
@@ -49,13 +49,8 @@
     "@types/node": "^15.12.5",
     "@types/sinon": "^10.0.2",
     "@types/uuid": "^8.3.1",
-<<<<<<< HEAD
     "@typescript-eslint/eslint-plugin": "^4.28.3",
-    "@typescript-eslint/parser": "^4.28.1",
-=======
-    "@typescript-eslint/eslint-plugin": "^4.28.1",
     "@typescript-eslint/parser": "^4.28.3",
->>>>>>> 867f727f
     "@zeit/ncc": "^0.22.3",
     "chai": "^4.2.0",
     "eslint": "^7.30.0",
